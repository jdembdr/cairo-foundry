#[cfg(test)]
pub mod tests;

<<<<<<< HEAD
use crate::{
	compile::Error,
	hints::{self, EXPECT_REVERT_FLAG},
};
use regex::Regex;

=======
>>>>>>> fde8bab6
use cairo_rs::{
	hint_processor::builtin_hint_processor::builtin_hint_processor_definition::BuiltinHintProcessor,
	serde::deserialize_program::{deserialize_program_json, ProgramJson},
	types::{errors::program_errors, program::Program},
	vm::{
		errors::{cairo_run_errors::CairoRunError, vm_errors::VirtualMachineError},
		hook::Hooks,
	},
};
use clap::{Args, ValueHint};
use colored::Colorize;
use serde::Serialize;
<<<<<<< HEAD
use serde_json::Value;
use std::{
	collections::HashMap, fmt::Display, fs, io, path::PathBuf, rc::Rc, sync::Arc, time::Instant,
};
=======
use std::{fmt::Display, fs, io, path::PathBuf, sync::Arc, time::Instant};
>>>>>>> fde8bab6
use thiserror::Error;
use uuid::Uuid;

use super::{list::path_is_valid_directory, CommandExecution};

use crate::{
	cairo_run::cairo_run,
	compile::{self, compile},
	hints::{
		output_buffer::{clear_buffer, get_buffer, init_buffer},
		processor::setup_hint_processor,
		EXPECT_REVERT_FLAG,
	},
	hooks,
	io::{
		compiled_programs::{list_test_entrypoints, ListTestEntrypointsError},
		test_files::{list_test_files, ListTestsFilesError},
	},
};

/// Enum containing the possible errors that you may encounter in the ``Test`` module
#[derive(Error, Debug)]
// Todo: Maybe use anyhow at this level
#[allow(clippy::large_enum_variant)]
pub enum TestCommandError {
	#[error("Failed to list test entrypoints for file {0}: {1}")]
	ListEntrypoints(PathBuf, String),
	#[error("Failed to compile file {0}: {1}")]
	RunTest(String, PathBuf, String),
	#[error(transparent)]
	IO(#[from] io::Error),
	#[error(transparent)]
	JsonDeSerialization(#[from] serde_json::Error),
	#[error(transparent)]
	Compile(#[from] compile::Error),
	#[error(transparent)]
	Program(#[from] program_errors::ProgramError),
	#[error(transparent)]
	CairoRun(#[from] CairoRunError),
	#[error(transparent)]
	ListTestsFiles(#[from] ListTestsFilesError),
	#[error(transparent)]
	ListTestEntripoints(#[from] ListTestEntrypointsError),
}

/// Structure containing the path to a cairo directory.
/// Used to execute all the tests files contained in this directory
#[derive(Args, Debug)]
pub struct TestArgs {
	/// Path to a cairo directory
	#[clap(short, long, value_hint=ValueHint::DirPath, value_parser=path_is_valid_directory, default_value="./")]
	pub root: PathBuf,
	#[clap(short, long, default_value_t = 1000000)]
	pub max_steps: u64,
}

#[derive(Debug, PartialEq, Eq)]
pub enum TestStatus {
	SUCCESS,
	FAILURE,
}

/// Structure representing the result of one or multiple test.
/// Contains the output of the test, as well as the status.
pub struct TestResult {
	pub output: String,
	pub success: TestStatus,
}

impl From<(String, TestStatus)> for TestResult {
	fn from(from: (String, TestStatus)) -> Self {
		Self {
			output: from.0,
			success: from.1,
		}
	}
}

<<<<<<< HEAD
/// Get the list of test entrypoint from a compiled cairo file.
/// test entrypoint are function starting with "test_".
/// The function will return a list of test entrypoint as `String` (ie: "test_function");
///
/// return a vector of entrypoints
///
/// # Examples
///
/// Basic usage:
///
/// ```ignore
/// //assuming your program have a "test_function1" and "test_function2" functions.
///
/// let plain_path = PathBuf::from("path_to_your_program");
/// let compiled_path = compile(&plain_path)?;
/// let expected_entrypoints = vec![
/// "test_function1",
/// "test_function2"
/// ]
///
/// assert_eq!(list_test_entrypoints(compiled_path), expected_entrypoints);
/// ```
fn list_test_entrypoints(compiled_path: &PathBuf) -> Result<Vec<String>, TestCommandError> {
	let re = Regex::new(r"__main__.(test_\w+)$").expect("Should be a valid regex");
	let data = fs::read_to_string(compiled_path)?;
	let json = serde_json::from_str::<Value>(&data)?;
	let mut test_entrypoints = Vec::new();

	let identifiers = json["identifiers"].as_object();
	match identifiers {
		Some(identifiers) => {
			for (key, value) in identifiers {
				if re.is_match(key) && value["type"] == "function" {
					// capture 0 refers to the whole match
					// capture n-1 refers to the next to last match
					// captures are denoted with () in regex
					for capture in re.captures_iter(key) {
						// regex __main__.(test_\w+)$ has 2 captures
						// capture 0 is the whole match
						// capture 1 is the first (and last) capture in this regex
						test_entrypoints.push(capture[1].to_string());
					}
				}
			}
		},
		None => eprintln!("Compilation output does not contain identifiers"),
	}

	Ok(test_entrypoints)
}

/// structure used to store a Mocked function in a cairo test entrypoint
/// fn_name: the name of the function to mock in the cairo file
/// fn_args: the list of parameters to replace the mock function call
#[derive(Debug)]
pub struct MockEntry<'a> {
	fn_name: &'a str,
	fn_args: &'a str,
}

/// subtype MockedFn store all the mocked functions in a single test entrypoint
/// in a cairo file
type MockedFn<'a> = HashMap<&'a str, Vec<MockEntry<'a>>>;

/// Regex used to distinguish the beginning of a function  in a cairo file
/// ```ignore
/// func test_mock_call() {
///     let mock_ret_value = 42;
///     let func_to_mock = get_label_location(mocked_func);
///     %{ mock_call(func_to_mock, [mock_ret_value]) %}
///     %{ mock_call(name_of_my_func, [42, “shortstring”, ids.myVarName, Uint256 {high: 42, low: 0x0}]) %}
///     let x = mocked_func();
///     assert 42 = x;
///     return ();
///     }
/// ```
const FUNC_RX: &str = r"func\s+(?P<func_test_name>[\w]*)";

/// Regex used to distinguish the beginning of a mock call in a cairo file
/// ```ignore
/// %{ mock_call(func_to_mock, [mock_ret_value]) %}
/// ```
const MOCK_RX: &str = r"%\{\s+mock_call\((?P<func_to_mock>.*),\s*(?P<mock_value>\[.*\])\)\s+%\}";

/// compute the list of mocked functions in a text string
/// Return a Result<MockedFn>
///
/// ``` ignore
/// let cairo_test = "func test_mock_call() {
///     let mock_ret_value = 42;
///     let func_to_mock = get_label_location(mocked_func);
///     %{ mock_call(func_to_mock, [mock_ret_value]) %}
///     %{ mock_call(name_of_my_func, [42, “shortstring”, ids.myVarName, Uint256 {high: 42, low: 0x0}]) %}
///     let x = mocked_func();
///     assert 42 = x;
///     return ();
/// }";
/// let res = extract_fname_mock_values(cairo_test).unwrap();
/// assert_eq!(res["test_mock_call"].len(), 2);
/// assert_eq!(res["test_mock_call"][0].fn_name, "func_to_mock");
/// assert_eq!(res["test_mock_call"][0].fn_args, "[mock_ret_value]");
/// ```
fn extract_fname_mock_values(data: &str) -> Result<MockedFn, Error> {
	let fun_regex: Regex = Regex::new(FUNC_RX).unwrap();
	let mock_regex: Regex = Regex::new(MOCK_RX).unwrap();

	let reg_caps = fun_regex.captures(data).unwrap();
	let fn_name = reg_caps.name("func_test_name").unwrap().as_str();

	let mut vec_mock = Vec::new();
	let mut res = MockedFn::new();

	for cap in mock_regex.captures_iter(data) {
		vec_mock.push(MockEntry {
			fn_name: cap.name("func_to_mock").unwrap().as_str(),
			fn_args: cap.name("mock_value").unwrap().as_str(),
		});
	}
	res.insert(fn_name, vec_mock);
	Ok(res)
}

/// compute the list of all mocked functions for all functions
/// in a cairo test file
/// param path:&PathBuf the path to the cairo file
/// Return a Result<()>
fn list_test_mock_call(path: &PathBuf) -> Result<(), TestCommandError> {
	let fun_regex: Regex = Regex::new(FUNC_RX).unwrap();
	let data = fs::read_to_string(path)?;

	//prepare sections to parse, corresponding to functions body
	let mut pos: Vec<usize> = fun_regex.find_iter(data.as_str()).map(|x| x.start()).collect();
	// append the last line to parse entire file
	if pos.len() > 0 {
		pos.push(data.len());
	}

	//extract fname and mock values
	let mut i = 0;
	while i != pos.len() - 1 {
		match extract_fname_mock_values(&data[pos[i]..pos[i + 1]]) {
			Ok(res) => {
				println!("{:?}", res);
			},
			_ => {
				println!("FAILURE");
			},
		}
		i += 1;
	}
	Ok(())
}

=======
>>>>>>> fde8bab6
/// Execute command output
#[derive(Debug, Serialize, Default)]
pub struct TestOutput(String);

impl Display for TestOutput {
	fn fmt(&self, f: &mut std::fmt::Formatter<'_>) -> std::fmt::Result {
		write!(f, "{}", &self.0)
	}
}

/// Create a new ``Hooks`` object, with the followings hooks:
/// - pre_step_instruction
/// - post_step_instruction
///
/// see [src/hooks.rs]
fn setup_hooks() -> Hooks {
	Hooks::new(
		Arc::new(hooks::pre_step_instruction),
		Arc::new(hooks::post_step_instruction),
	)
}

/// Compile a cairo file, returning a truple
/// (path_to_original_code, path_to_compiled_code, entrypoints)
fn compile_and_list_entrypoints(
	path_to_code: PathBuf,
) -> Result<(PathBuf, PathBuf, Vec<String>), TestCommandError> {
	let path_to_compiled = compile(&path_to_code)?;
	let entrypoints = list_test_entrypoints(&path_to_compiled)?;
	list_test_mock_call(&path_to_code);
	Ok((path_to_code, path_to_compiled, entrypoints))
}

fn purge_hint_buffer(execution_uuid: &Uuid, output: &mut String) {
	// Safe to unwrap as long as `init_buffer` has been called before
	let buffer = get_buffer(execution_uuid).unwrap();
	if !buffer.is_empty() {
		output.push_str(&format!("[{}]:\n{}", "captured stdout".blue(), buffer));
	}
	clear_buffer(execution_uuid);
}

/// Execute a single test.
/// Take a program and a test name as input, search for this entrypoint in the compiled file
/// and execute it.
/// It will then return a TestResult, representing the output of the test.
fn test_single_entrypoint(
	program: ProgramJson,
	test_entrypoint: &str,
	hint_processor: &mut BuiltinHintProcessor,
	hooks: Option<Hooks>,
	max_steps: u64,
) -> Result<TestResult, TestCommandError> {
	let start = Instant::now();
	let mut output = String::new();
	let execution_uuid = Uuid::new_v4();
	init_buffer(execution_uuid);

	let program = Program::from_json(program, Some(test_entrypoint))?;

	let res_cairo_run = cairo_run(program, hint_processor, execution_uuid, hooks, max_steps);
	let duration = start.elapsed();
	let (opt_runner_and_output, test_success) = match res_cairo_run {
		Ok(res) => {
			output.push_str(&format!(
				"[{}] {} ({:?})\n",
				"OK".green(),
				test_entrypoint,
				duration
			));
			(Some(res), TestStatus::SUCCESS)
		},
		Err(CairoRunError::VirtualMachine(VirtualMachineError::CustomHint(
			custom_error_message,
		))) if custom_error_message == "skip" => {
			output.push_str(&format!("[{}] {}\n", "SKIPPED".yellow(), test_entrypoint,));
			(None, TestStatus::SUCCESS)
		},
		Err(CairoRunError::VirtualMachine(VirtualMachineError::CustomHint(
			custom_error_message,
		))) if custom_error_message == EXPECT_REVERT_FLAG => {
			output.push_str(&format!(
				"[{}] {}\nError: execution did not revert while expect_revert() was specified\n\n",
				"FAILED".red(),
				test_entrypoint,
			));
			(None, TestStatus::FAILURE)
		},
		Err(e) => {
			output.push_str(&format!(
				"[{}] {}\nError: {:?}\n\n",
				"FAILED".red(),
				test_entrypoint,
				e
			));
			(None, TestStatus::FAILURE)
		},
	};

	purge_hint_buffer(&execution_uuid, &mut output);
	let (mut runner, mut vm) = match opt_runner_and_output {
		Some(runner_and_vm) => runner_and_vm,
		None => return Ok((output, test_success).into()),
	};

	// Display the execution output if present
	match runner.get_output(&mut vm) {
		Ok(runner_output) =>
			if !runner_output.is_empty() {
				output.push_str(&format!(
					"[{}]:\n{}",
					"execution output".purple(),
					&runner_output
				));
			},
		Err(e) => eprintln!("failed to get output from the cairo runner: {e}"),
	};

	output.push('\n');
	Ok((output, test_success).into())
}

/// Run every test contained in a cairo file.
/// this function will deserialize a compiled cairo file, and call ``test_single_entrypoint`` on
/// each entrypoint provided.
/// It will then return a TestResult corresponding to all the tests (SUCCESS if all the test
/// succeded, FAILURE otherwise).
fn run_tests_for_one_file(
	hint_processor: &mut BuiltinHintProcessor,
	path_to_original: PathBuf,
	path_to_compiled: PathBuf,
	test_entrypoints: Vec<String>,
	hooks: Hooks,
	max_steps: u64,
) -> Result<TestResult, TestCommandError> {
	let file = fs::File::open(path_to_compiled).unwrap();
	let reader = io::BufReader::new(file);
	let program_json = deserialize_program_json(reader)?;

	let output = format!("Running tests in file {}\n", path_to_original.display());
	let res = test_entrypoints
		.into_iter()
		.map(|test_entrypoint| {
			test_single_entrypoint(
				program_json.clone(),
				&test_entrypoint,
				hint_processor,
				Some(hooks.clone()),
				max_steps,
			)
		})
		.collect::<Result<Vec<_>, TestCommandError>>()?
		.into_iter()
		.fold((output, TestStatus::SUCCESS), |mut a, b| {
			a.0.push_str(&b.output);
			// SUCCESS if both a.1 and b.success are SUCCESS, otherwise, FAILURE
			a.1 = if a.1 == TestStatus::SUCCESS && b.success == TestStatus::SUCCESS {
				TestStatus::SUCCESS
			} else {
				TestStatus::FAILURE
			};
			a
		});
	Ok(res.into())
}

impl CommandExecution<TestOutput, TestCommandError> for TestArgs {
	fn exec(&self) -> Result<TestOutput, TestCommandError> {
		// Declare hints
		let mut hint_processor = setup_hint_processor();
		let hooks = setup_hooks();

		list_test_files(&self.root)?
			//.into_par_iter()
			.into_iter()
			.map(compile_and_list_entrypoints)
			.map(|res| -> Result<TestResult, TestCommandError> {
				match res {
					Ok((path_to_original, path_to_compiled, test_entrypoints)) =>
						run_tests_for_one_file(
							&mut hint_processor,
							path_to_original,
							path_to_compiled,
							test_entrypoints,
							hooks.clone(),
							self.max_steps,
						),
					Err(err) => Err(err),
				}
			})
			.for_each(|test_result| match test_result {
				Ok(result) => {
					println!("{}", result.output);
				},
				Err(err) => println!("{}", format!("Error: {}", err).red()),
			});

		Ok(Default::default())
	}
}<|MERGE_RESOLUTION|>--- conflicted
+++ resolved
@@ -1,15 +1,8 @@
 #[cfg(test)]
 pub mod tests;
 
-<<<<<<< HEAD
-use crate::{
-	compile::Error,
-	hints::{self, EXPECT_REVERT_FLAG},
-};
 use regex::Regex;
 
-=======
->>>>>>> fde8bab6
 use cairo_rs::{
 	hint_processor::builtin_hint_processor::builtin_hint_processor_definition::BuiltinHintProcessor,
 	serde::deserialize_program::{deserialize_program_json, ProgramJson},
@@ -22,14 +15,9 @@
 use clap::{Args, ValueHint};
 use colored::Colorize;
 use serde::Serialize;
-<<<<<<< HEAD
-use serde_json::Value;
 use std::{
-	collections::HashMap, fmt::Display, fs, io, path::PathBuf, rc::Rc, sync::Arc, time::Instant,
+	collections::HashMap, fmt::Display, fs, io, path::PathBuf, sync::Arc, time::Instant,
 };
-=======
-use std::{fmt::Display, fs, io, path::PathBuf, sync::Arc, time::Instant};
->>>>>>> fde8bab6
 use thiserror::Error;
 use uuid::Uuid;
 
@@ -37,7 +25,7 @@
 
 use crate::{
 	cairo_run::cairo_run,
-	compile::{self, compile},
+	compile::{self, compile,Error},
 	hints::{
 		output_buffer::{clear_buffer, get_buffer, init_buffer},
 		processor::setup_hint_processor,
@@ -108,65 +96,13 @@
 	}
 }
 
-<<<<<<< HEAD
-/// Get the list of test entrypoint from a compiled cairo file.
-/// test entrypoint are function starting with "test_".
-/// The function will return a list of test entrypoint as `String` (ie: "test_function");
-///
-/// return a vector of entrypoints
-///
-/// # Examples
-///
-/// Basic usage:
-///
-/// ```ignore
-/// //assuming your program have a "test_function1" and "test_function2" functions.
-///
-/// let plain_path = PathBuf::from("path_to_your_program");
-/// let compiled_path = compile(&plain_path)?;
-/// let expected_entrypoints = vec![
-/// "test_function1",
-/// "test_function2"
-/// ]
-///
-/// assert_eq!(list_test_entrypoints(compiled_path), expected_entrypoints);
-/// ```
-fn list_test_entrypoints(compiled_path: &PathBuf) -> Result<Vec<String>, TestCommandError> {
-	let re = Regex::new(r"__main__.(test_\w+)$").expect("Should be a valid regex");
-	let data = fs::read_to_string(compiled_path)?;
-	let json = serde_json::from_str::<Value>(&data)?;
-	let mut test_entrypoints = Vec::new();
-
-	let identifiers = json["identifiers"].as_object();
-	match identifiers {
-		Some(identifiers) => {
-			for (key, value) in identifiers {
-				if re.is_match(key) && value["type"] == "function" {
-					// capture 0 refers to the whole match
-					// capture n-1 refers to the next to last match
-					// captures are denoted with () in regex
-					for capture in re.captures_iter(key) {
-						// regex __main__.(test_\w+)$ has 2 captures
-						// capture 0 is the whole match
-						// capture 1 is the first (and last) capture in this regex
-						test_entrypoints.push(capture[1].to_string());
-					}
-				}
-			}
-		},
-		None => eprintln!("Compilation output does not contain identifiers"),
-	}
-
-	Ok(test_entrypoints)
-}
-
 /// structure used to store a Mocked function in a cairo test entrypoint
 /// fn_name: the name of the function to mock in the cairo file
 /// fn_args: the list of parameters to replace the mock function call
 #[derive(Debug)]
 pub struct MockEntry<'a> {
-	fn_name: &'a str,
-	fn_args: &'a str,
+	pub fn_name: &'a str,
+	pub fn_args: &'a str,
 }
 
 /// subtype MockedFn store all the mocked functions in a single test entrypoint
@@ -196,8 +132,11 @@
 /// compute the list of mocked functions in a text string
 /// Return a Result<MockedFn>
 ///
-/// ``` ignore
+/// ```
+///	use cairo_foundry::cli::commands::test::extract_fname_mock_values;
+///
 /// let cairo_test = "func test_mock_call() {
+///
 ///     let mock_ret_value = 42;
 ///     let func_to_mock = get_label_location(mocked_func);
 ///     %{ mock_call(func_to_mock, [mock_ret_value]) %}
@@ -211,7 +150,7 @@
 /// assert_eq!(res["test_mock_call"][0].fn_name, "func_to_mock");
 /// assert_eq!(res["test_mock_call"][0].fn_args, "[mock_ret_value]");
 /// ```
-fn extract_fname_mock_values(data: &str) -> Result<MockedFn, Error> {
+pub fn extract_fname_mock_values(data: &str) -> Result<MockedFn, Error> {
 	let fun_regex: Regex = Regex::new(FUNC_RX).unwrap();
 	let mock_regex: Regex = Regex::new(MOCK_RX).unwrap();
 
@@ -262,8 +201,6 @@
 	Ok(())
 }
 
-=======
->>>>>>> fde8bab6
 /// Execute command output
 #[derive(Debug, Serialize, Default)]
 pub struct TestOutput(String);
